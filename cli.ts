#!/usr/bin/env node

import { createHash } from "crypto";
import { outputFileSync, existsSync } from "fs-extra";
import { join } from "path";
import shelljs from "shelljs";
import { v4 as uuidv4 } from "uuid";
import { createServer, build, printHttpServerUrls } from "vite";
// @ts-ignore
import ncc from "@vercel/ncc";
import { generate } from "./generate";
import { fork } from "./fork";
import "./helpers";

function getProjectRoot(cwd: string): string {
  if (existsSync(join(cwd, "rtag.yml"))) {
    return cwd;
  }
  const parentDir = join(cwd, "..");
  if (parentDir === cwd) {
    throw new Error("Doesn't appear to be inside an rtag project");
  }
  return getProjectRoot(parentDir);
}

function getCommand(argv: string[]) {
  return argv.length <= 2 ? "generate" : argv[2];
}

function npmInstall(dir: string) {
  if (existsSync(dir)) {
    console.log(`Installing dependencies in ${dir}`);
    if (existsSync(join(dir, "yarn.lock"))) {
      shelljs.exec(`yarn install --cwd ${dir}`);
    } else {
      shelljs.cd(dir);
      shelljs.exec("npm install");
    }
  }
}

function install() {
  npmInstall(clientDir);
  npmInstall(join(clientDir, ".rtag"));
  npmInstall(serverDir);
  npmInstall(join(serverDir, ".rtag"));
}

<<<<<<< HEAD
=======
async function startServer() {
  shelljs.cd(serverDir);
  process.env.DATA_DIR = join(serverDir, ".rtag/data");
  process.env.DOTENV_CONFIG_PATH = join(rootDir, ".env");
  process.env.NODE_LOADER_CONFIG = join(__dirname, "node-loader.config.mjs");
  const loaderPath = join(__dirname, "node_modules/@node-loader/core/lib/node-loader-core.js");
  const storePath = join(serverDir, ".rtag/store.ts");
  const cp = shelljs.exec(`node --loader ${loaderPath} --experimental-specifier-resolution=node ${storePath}`, {
    async: true,
  });
  return new Promise((resolve, reject) => {
    cp.stdout?.on("data", resolve);
    cp.on("error", reject);
  });
}

>>>>>>> 4a158a62
async function startFrontend() {
  return createServer({
    root: appEntryPath,
    publicDir: join(clientDir, "public"),
    envDir: rootDir,
    clearScreen: false,
    server: { host: "0.0.0.0" },
    resolve: { alias: { vue: "vue/dist/vue.esm.js" } },
  })
    .then((server) => server.listen())
    .then((server) => printHttpServerUrls(server.httpServer!, server.config));
<<<<<<< HEAD
}

async function startServer() {
  shelljs.cd(serverDir);
  process.env.DATA_DIR = join(serverDir, ".rtag/data");
  process.env.DOTENV_CONFIG_PATH = join(rootDir, ".env");
  process.env.NODE_LOADER_CONFIG = join(__dirname, "node-loader.config.mjs");
  const loaderPath = join(__dirname, "node_modules/@node-loader/core/lib/node-loader-core.js");
  const storePath = join(serverDir, ".rtag/store.ts");
  const cp = shelljs.exec(`node --loader ${loaderPath} --experimental-specifier-resolution=node ${storePath}`, {
    async: true,
  });
  return new Promise((resolve, reject) => {
    cp.stdout?.on("data", resolve);
    cp.on("error", reject);
  });
=======
>>>>>>> 4a158a62
}

const rootDir = getProjectRoot(process.cwd());
const clientDir = join(rootDir, "client");
const serverDir = join(rootDir, "server");
const appEntryPath = existsSync(join(clientDir, "index.html")) ? clientDir : join(clientDir, ".rtag");

const appSecret = process.env.APP_SECRET ?? uuidv4();
const appId = createHash("sha256").update(appSecret).digest("hex");
if (!existsSync(join(rootDir, ".env"))) {
  outputFileSync(join(rootDir, ".env"), `APP_SECRET=${appSecret}\nVITE_APP_ID=${appId}\n`);
}

console.log(`Project root: ${rootDir}`);
const command = getCommand(process.argv);
if (command === "init") {
  if (existsSync(join(serverDir, "impl.ts"))) {
    console.error("Cannot init inside existing project, delete impl.ts to regenerate");
  } else {
    generate(rootDir, "templates/lang/ts");
    generate(rootDir, "templates/base");
  }
} else if (command === "generate") {
  if (!existsSync(join(serverDir, "impl.ts"))) {
    console.error("Missing impl.ts, make sure to run rtag init first");
  } else {
    generate(rootDir, "templates/base");
  }
} else if (command === "install") {
  install();
} else if (command === "start") {
  startServer().then(() => startFrontend());
} else if (command === "dev") {
  install();
  startServer().then(() => startFrontend());
<<<<<<< HEAD
} else if (command === "fork") {
  startServer()
    .then(() => startFrontend())
    .then(() => {
      const stateIdStr = process.argv[3];
      const stateId = [...stateIdStr].reduce((r, v) => r * BigInt(36) + BigInt(parseInt(v, 36)), 0n);
      fork(stateId, join(serverDir, ".rtag", "data"));
    });
=======
>>>>>>> 4a158a62
} else if (command === "build") {
  process.env.VITE_APP_ID = appId;
  build({
    root: appEntryPath,
    publicDir: join(clientDir, "public"),
    build: { outDir: join(rootDir, "dist/client") },
    resolve: { alias: { vue: "vue/dist/vue.esm.js" } },
  });
  ncc(join(serverDir, ".rtag/store.ts")).then(
    ({ code, assets }: { code: string; assets: Record<string, { source: string | Buffer }> }) => {
      const outDir = join(rootDir, "dist/server");
      outputFileSync(join(outDir, "index.js"), code);
      Object.entries(assets).forEach(([filename, { source }]) => {
        outputFileSync(join(outDir, filename), source);
      });
      outputFileSync(join(outDir, ".env"), `APP_SECRET=${appSecret}\n`);
    }
  );
} else {
  console.error(`Unknown command: ${command}`);
}<|MERGE_RESOLUTION|>--- conflicted
+++ resolved
@@ -46,8 +46,6 @@
   npmInstall(join(serverDir, ".rtag"));
 }
 
-<<<<<<< HEAD
-=======
 async function startServer() {
   shelljs.cd(serverDir);
   process.env.DATA_DIR = join(serverDir, ".rtag/data");
@@ -64,7 +62,6 @@
   });
 }
 
->>>>>>> 4a158a62
 async function startFrontend() {
   return createServer({
     root: appEntryPath,
@@ -76,25 +73,6 @@
   })
     .then((server) => server.listen())
     .then((server) => printHttpServerUrls(server.httpServer!, server.config));
-<<<<<<< HEAD
-}
-
-async function startServer() {
-  shelljs.cd(serverDir);
-  process.env.DATA_DIR = join(serverDir, ".rtag/data");
-  process.env.DOTENV_CONFIG_PATH = join(rootDir, ".env");
-  process.env.NODE_LOADER_CONFIG = join(__dirname, "node-loader.config.mjs");
-  const loaderPath = join(__dirname, "node_modules/@node-loader/core/lib/node-loader-core.js");
-  const storePath = join(serverDir, ".rtag/store.ts");
-  const cp = shelljs.exec(`node --loader ${loaderPath} --experimental-specifier-resolution=node ${storePath}`, {
-    async: true,
-  });
-  return new Promise((resolve, reject) => {
-    cp.stdout?.on("data", resolve);
-    cp.on("error", reject);
-  });
-=======
->>>>>>> 4a158a62
 }
 
 const rootDir = getProjectRoot(process.cwd());
@@ -130,7 +108,6 @@
 } else if (command === "dev") {
   install();
   startServer().then(() => startFrontend());
-<<<<<<< HEAD
 } else if (command === "fork") {
   startServer()
     .then(() => startFrontend())
@@ -139,8 +116,6 @@
       const stateId = [...stateIdStr].reduce((r, v) => r * BigInt(36) + BigInt(parseInt(v, 36)), 0n);
       fork(stateId, join(serverDir, ".rtag", "data"));
     });
-=======
->>>>>>> 4a158a62
 } else if (command === "build") {
   process.env.VITE_APP_ID = appId;
   build({
